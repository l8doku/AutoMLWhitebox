--- conflicted
+++ resolved
@@ -6,27 +6,12 @@
 
 from sklearn.model_selection import StratifiedKFold
 
-<<<<<<< HEAD
-=======
 from autowoe.lib.utilities.utils import TaskType
->>>>>>> d5d456c9
 from autowoe.lib.utilities.utils import flatten
 
 
 class HTransform:
     """Homotopy transform.
-<<<<<<< HEAD
-
-    Args:
-        x: Feature.
-        y: Target.
-        cv_splits: Number of splits.
-
-    """
-
-    def __init__(self, x: pd.Series, y: pd.Series, cv_splits: int = 5):
-        self.x, self.y = x, y
-=======
 
     Args:
         x: Feature.
@@ -38,7 +23,6 @@
     def __init__(self, task: TaskType, x: pd.Series, y: pd.Series, cv_splits: int = 5):
         self.x, self.y = x, y
         self._task = task
->>>>>>> d5d456c9
         # TODO: for what ?
         self.cv = self._get_cv(cv_splits)
 
